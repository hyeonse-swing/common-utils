--- conflicted
+++ resolved
@@ -1,10 +1,6 @@
 {
   "name": "swingmobility-utils",
-<<<<<<< HEAD
-  "version": "0.0.8",
-=======
   "version": "0.0.9",
->>>>>>> 0e62385f
   "description": "Swing 공통 유틸리티 함수",
   "main": "dist/index.js",
   "module": "dist/index.mjs",
